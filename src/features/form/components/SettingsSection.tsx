import React, { useState, useEffect } from 'react'
import { Card } from '@shared/components/ui/card'
import { Button } from '@shared/components/ui/button'
import { Input } from '@shared/components/ui/input'
import { Label } from '@shared/components/ui/label'
import { useAuth } from '@app/providers/AuthContext'
import { useUserProfile } from '@shared/hooks/useUserProfile'
import { updatePassword, updateUserProfile, updateUserMetadata } from '@lib/supabase/auth'
import { useToast } from '@shared/hooks/use-toast'
import { Eye, EyeOff, User, Mail, Key, Save, Loader2, CheckCircle, AlertCircle } from 'lucide-react'
import { SessionTimeoutSettings } from '@features/dashboard/settings/SessionTimeoutSettings'

export const SettingsSection: React.FC = () => {
  const { user, refreshUser } = useAuth()
  const { profile, refetch: refetchProfile } = useUserProfile()
  const { toast } = useToast()
  
  const [email, setEmail] = useState('')
  const [displayName, setDisplayName] = useState('')
  const [newPassword, setNewPassword] = useState('')
  const [confirmPassword, setConfirmPassword] = useState('')
  
  const [showNewPassword, setShowNewPassword] = useState(false)
  const [showConfirmPassword, setShowConfirmPassword] = useState(false)
  
  const [isUpdatingProfile, setIsUpdatingProfile] = useState(false)
  const [isUpdatingPassword, setIsUpdatingPassword] = useState(false)
  
  const [profileUpdateSuccess, setProfileUpdateSuccess] = useState(false)
  const [passwordUpdateSuccess, setPasswordUpdateSuccess] = useState(false)
  
  const [profileError, setProfileError] = useState('')
  const [passwordError, setPasswordError] = useState('')

  // Load user data
  useEffect(() => {
    if (user) {
      setEmail(user.email || '')
      // Check if display_name exists in user metadata
      const userDisplayName = user.user_metadata?.display_name
      if (userDisplayName && (!profile?.display_name || userDisplayName !== displayName)) {
        setDisplayName(userDisplayName)
      }
    }
    
    if (profile?.display_name && profile.display_name !== displayName) {
      setDisplayName(profile.display_name)
    }
  }, [user, profile])

  const handleProfileUpdate = async (e: React.FormEvent) => {
    e.preventDefault()
    setProfileError('')
    setProfileUpdateSuccess(false)
    
    if (!user) return
    
    setIsUpdatingProfile(true)
    
    try {
      // Update profile in Supabase - this will trigger the synchronization
      const { error } = await updateUserProfile(user.id, {
        display_name: displayName
      })
      
      if (error) {
        throw error
      }
      
      // Also update the user metadata directly to ensure both are in sync
      const { error: metadataError } = await updateUserMetadata({
        display_name: displayName
      })
      
      if (metadataError) {
        console.warn('Warning: User metadata update failed, but profile was updated:', metadataError)
        // Continue anyway since the database trigger should handle the sync
      }
      
      // Refresh user data
      await refreshUser()
      await refetchProfile()
      
      setProfileUpdateSuccess(true)
      toast({
        title: '✅ Perfil actualizado',
        description: 'Tu información de perfil ha sido actualizada exitosamente.',
        className: 'bg-green-100 border-green-400 text-green-800',
      })
      
      // Reset success message after 3 seconds
      setTimeout(() => {
        setProfileUpdateSuccess(false)
      }, 3000)
      
    } catch (error) {
      console.error('Error updating profile:', error)
      setProfileError('Error al actualizar el perfil. Inténtalo de nuevo.')
      toast({
        title: '❌ Error al actualizar',
        description: 'Hubo un problema al actualizar tu perfil. Inténtalo de nuevo.',
        variant: 'destructive',
      })
    } finally {
      setIsUpdatingProfile(false)
    }
  }

  const handlePasswordUpdate = async (e: React.FormEvent) => {
    e.preventDefault()
    setPasswordError('')
    setPasswordUpdateSuccess(false)
    
    // Validate passwords
    if (newPassword.length < 6) {
      setPasswordError('La nueva contraseña debe tener al menos 6 caracteres.')
      return
    }
    
    if (newPassword !== confirmPassword) {
      setPasswordError('Las contraseñas no coinciden.')
      return
    }
    
    setIsUpdatingPassword(true)
    
    try {
      // Update password in Supabase
      const { error } = await updatePassword(newPassword)
      
      if (error) {
        throw error
      }
      
      setPasswordUpdateSuccess(true)
      setNewPassword('')
      setConfirmPassword('')
      
      toast({
        title: '✅ Contraseña actualizada',
        description: 'Tu contraseña ha sido actualizada exitosamente.',
        className: 'bg-green-100 border-green-400 text-green-800',
      })
      
      // Reset success message after 3 seconds
      setTimeout(() => {
        setPasswordUpdateSuccess(false)
      }, 3000)
      
    } catch (error) {
      console.error('Error updating password:', error)
      setPasswordError('Error al actualizar la contraseña. Verifica tu contraseña actual e inténtalo de nuevo.')
      toast({
        title: '❌ Error al actualizar',
        description: 'Hubo un problema al actualizar tu contraseña. Inténtalo de nuevo.',
        variant: 'destructive',
      })
    } finally {
      setIsUpdatingPassword(false)
    }
  }

  return (
<<<<<<< HEAD
    <div className="animate-fade-in">
      <h1 className="text-2xl font-bold mb-6">Ajustes de Usuario</h1>
      <div className="w-16 sm:w-24 h-1 bg-primary mt-2 rounded-full mb-6"></div>
      
      <div className="grid grid-cols-1 lg:grid-cols-2 gap-6">
        {/* Profile Information */}
        <Card className="hover:border-primary hover:shadow-lg hover:shadow-primary/20">
          <div className="p-6">
            <h2 className="text-xl font-semibold mb-4 flex items-center gap-2">
              <User className="text-primary" />
              Información de Perfil
            </h2>
            
            <form onSubmit={handleProfileUpdate} className="space-y-4">
              <div>
                <Label htmlFor="email">Correo Electrónico</Label>
                <div className="relative">
                  <Mail className="absolute left-3 top-1/2 transform -translate-y-1/2 text-gray-500 dark:text-gray-400" />
                  <Input 
                    id="email" 
                    type="email" 
                    value={email} 
                    onChange={(e) => setEmail(e.target.value)}
                    className="pl-10"
                    disabled
                  />
                </div>
                <p className="text-xs text-gray-500 mt-1">El correo electrónico no se puede cambiar.</p>
              </div>
              
              <div>
                <Label htmlFor="displayName">Nombre para mostrar</Label>
                <div className="relative">
                  <User className="absolute left-3 top-1/2 transform -translate-y-1/2 text-gray-500 dark:text-gray-400" />
                  <Input 
                    id="displayName" 
                    type="text" 
                    value={displayName} 
                    onChange={(e) => setDisplayName(e.target.value)}
                    className="pl-10"
                    placeholder="Tu nombre para mostrar"
                  />
                </div>
                <p className="text-xs text-gray-500 mt-1">Este nombre se mostrará en toda la aplicación.</p>
              </div>
              
              {profileError && (
                <div className="bg-red-100 dark:bg-red-900/30 border border-red-400 dark:border-red-800 text-red-700 dark:text-red-300 px-4 py-3 rounded flex items-center gap-2">
                  <AlertCircle className="h-5 w-5" />
                  <span>{profileError}</span>
                </div>
              )}
              
              {profileUpdateSuccess && (
                <div className="bg-green-100 dark:bg-green-900/30 border border-green-400 dark:border-green-800 text-green-700 dark:text-green-300 px-4 py-3 rounded flex items-center gap-2">
                  <CheckCircle className="h-5 w-5" />
                  <span>Perfil actualizado exitosamente</span>
                </div>
              )}
              
              <Button 
                type="submit" 
                className="w-full bg-primary hover:bg-primary/80"
                disabled={isUpdatingProfile}
              >
                {isUpdatingProfile ? (
                  <>
                    <Loader2 className="mr-2 h-4 w-4 animate-spin" />
                    Actualizando...
                  </>
                ) : (
                  <>
                    <Save className="mr-2 h-4 w-4" />
                    Guardar Cambios
                  </>
                )}
              </Button>
            </form>
          </div>
        </Card>
        
        {/* Password Update */}
        <Card className="hover:border-primary hover:shadow-lg hover:shadow-primary/20">
          <div className="p-6">
            <h2 className="text-xl font-semibold mb-4 flex items-center gap-2">
              <Key className="text-primary" />
              Cambiar Contraseña
            </h2>
            
            <form onSubmit={handlePasswordUpdate} className="space-y-4">
              <div>
                <Label htmlFor="newPassword">Nueva Contraseña</Label>
                <div className="relative">
                  <Key className="absolute left-3 top-1/2 transform -translate-y-1/2 text-gray-500 dark:text-gray-400" />
                  <Input 
                    id="newPassword" 
                    type={showNewPassword ? "text" : "password"} 
                    value={newPassword} 
                    onChange={(e) => setNewPassword(e.target.value)}
                    className="pl-10 pr-10"
                    placeholder="Nueva contraseña"
                  />
                  <button
                    type="button"
                    onClick={() => setShowNewPassword(!showNewPassword)}
                    className="absolute right-3 top-1/2 transform -translate-y-1/2 text-gray-500 dark:text-gray-400"
                  >
                    {showNewPassword ? <EyeOff size={18} /> : <Eye size={18} />}
                  </button>
                </div>
              </div>
              
              <div>
                <Label htmlFor="confirmPassword">Confirmar Contraseña</Label>
                <div className="relative">
                  <Key className="absolute left-3 top-1/2 transform -translate-y-1/2 text-gray-500 dark:text-gray-400" />
                  <Input 
                    id="confirmPassword" 
                    type={showConfirmPassword ? "text" : "password"} 
                    value={confirmPassword} 
                    onChange={(e) => setConfirmPassword(e.target.value)}
                    className="pl-10 pr-10"
                    placeholder="Confirmar nueva contraseña"
                  />
                  <button
                    type="button"
                    onClick={() => setShowConfirmPassword(!showConfirmPassword)}
                    className="absolute right-3 top-1/2 transform -translate-y-1/2 text-gray-500 dark:text-gray-400"
                  >
                    {showConfirmPassword ? <EyeOff size={18} /> : <Eye size={18} />}
                  </button>
                </div>
              </div>
              
              {passwordError && (
                <div className="bg-red-100 dark:bg-red-900/30 border border-red-400 dark:border-red-800 text-red-700 dark:text-red-300 px-4 py-3 rounded flex items-center gap-2">
                  <AlertCircle className="h-5 w-5" />
                  <span>{passwordError}</span>
                </div>
              )}
              
              {passwordUpdateSuccess && (
                <div className="bg-green-100 dark:bg-green-900/30 border border-green-400 dark:border-green-800 text-green-700 dark:text-green-300 px-4 py-3 rounded flex items-center gap-2">
                  <CheckCircle className="h-5 w-5" />
                  <span>Contraseña actualizada exitosamente</span>
                </div>
              )}
              
              <Button 
                type="submit" 
                className="w-full bg-primary hover:bg-primary/80"
                disabled={isUpdatingPassword}
              >
                {isUpdatingPassword ? (
                  <>
                    <Loader2 className="mr-2 h-4 w-4 animate-spin" />
                    Actualizando...
                  </>
                ) : (
                  <>
                    <Save className="mr-2 h-4 w-4" />
                    Actualizar Contraseña
                  </>
                )}
              </Button>
            </form>
          </div>
        </Card>
      </div>
      

=======
		<div className="">
			<h2 className="text-2xl font-bold mb-6">Ajustes de Usuario</h2>

			<div className="grid grid-cols-1 lg:grid-cols-2 gap-6">
				{/* Profile Information */}
				<Card className="hover:border-primary hover:shadow-lg hover:shadow-primary/20">
					<div className="p-6">
						<h2 className="text-xl font-semibold mb-4 flex items-center gap-2">
							<User className="text-primary" />
							Información de Perfil
						</h2>

						<form onSubmit={handleProfileUpdate} className="space-y-4">
							<div>
								<Label htmlFor="email">Correo Electrónico</Label>
								<div className="relative">
									<Mail className="absolute left-3 top-1/2 transform -translate-y-1/2 text-gray-500 dark:text-gray-400" />
									<Input
										id="email"
										type="email"
										value={email}
										onChange={(e) => setEmail(e.target.value)}
										className="pl-10"
										disabled
									/>
								</div>
								<p className="text-xs text-gray-500 mt-1">El correo electrónico no se puede cambiar.</p>
							</div>

							<div>
								<Label htmlFor="displayName">Nombre para mostrar</Label>
								<div className="relative">
									<User className="absolute left-3 top-1/2 transform -translate-y-1/2 text-gray-500 dark:text-gray-400" />
									<Input
										id="displayName"
										type="text"
										value={displayName}
										onChange={(e) => setDisplayName(e.target.value)}
										className="pl-10"
										placeholder="Tu nombre para mostrar"
									/>
								</div>
								<p className="text-xs text-gray-500 mt-1">Este nombre se mostrará en toda la aplicación.</p>
							</div>

							{profileError && (
								<div className="bg-red-100 dark:bg-red-900/30 border border-red-400 dark:border-red-800 text-red-700 dark:text-red-300 px-4 py-3 rounded flex items-center gap-2">
									<AlertCircle className="h-5 w-5" />
									<span>{profileError}</span>
								</div>
							)}

							{profileUpdateSuccess && (
								<div className="bg-green-100 dark:bg-green-900/30 border border-green-400 dark:border-green-800 text-green-700 dark:text-green-300 px-4 py-3 rounded flex items-center gap-2">
									<CheckCircle className="h-5 w-5" />
									<span>Perfil actualizado exitosamente</span>
								</div>
							)}

							<Button type="submit" className="w-full bg-primary hover:bg-primary/80" disabled={isUpdatingProfile}>
								{isUpdatingProfile ? (
									<>
										<Loader2 className="mr-2 h-4 w-4 animate-spin" />
										Actualizando...
									</>
								) : (
									<>
										<Save className="mr-2 h-4 w-4" />
										Guardar Cambios
									</>
								)}
							</Button>
						</form>
					</div>
				</Card>

				{/* Password Update */}
				<Card className="hover:border-primary hover:shadow-lg hover:shadow-primary/20">
					<div className="p-6">
						<h2 className="text-xl font-semibold mb-4 flex items-center gap-2">
							<Key className="text-primary" />
							Cambiar Contraseña
						</h2>

						<form onSubmit={handlePasswordUpdate} className="space-y-4">
							<div>
								<Label htmlFor="newPassword">Nueva Contraseña</Label>
								<div className="relative">
									<Key className="absolute left-3 top-1/2 transform -translate-y-1/2 text-gray-500 dark:text-gray-400" />
									<Input
										id="newPassword"
										type={showNewPassword ? 'text' : 'password'}
										value={newPassword}
										onChange={(e) => setNewPassword(e.target.value)}
										className="pl-10 pr-10"
										placeholder="Nueva contraseña"
									/>
									<button
										type="button"
										onClick={() => setShowNewPassword(!showNewPassword)}
										className="absolute right-3 top-1/2 transform -translate-y-1/2 text-gray-500 dark:text-gray-400"
									>
										{showNewPassword ? <EyeOff size={18} /> : <Eye size={18} />}
									</button>
								</div>
							</div>

							<div>
								<Label htmlFor="confirmPassword">Confirmar Contraseña</Label>
								<div className="relative">
									<Key className="absolute left-3 top-1/2 transform -translate-y-1/2 text-gray-500 dark:text-gray-400" />
									<Input
										id="confirmPassword"
										type={showConfirmPassword ? 'text' : 'password'}
										value={confirmPassword}
										onChange={(e) => setConfirmPassword(e.target.value)}
										className="pl-10 pr-10"
										placeholder="Confirmar nueva contraseña"
									/>
									<button
										type="button"
										onClick={() => setShowConfirmPassword(!showConfirmPassword)}
										className="absolute right-3 top-1/2 transform -translate-y-1/2 text-gray-500 dark:text-gray-400"
									>
										{showConfirmPassword ? <EyeOff size={18} /> : <Eye size={18} />}
									</button>
								</div>
							</div>

							{passwordError && (
								<div className="bg-red-100 dark:bg-red-900/30 border border-red-400 dark:border-red-800 text-red-700 dark:text-red-300 px-4 py-3 rounded flex items-center gap-2">
									<AlertCircle className="h-5 w-5" />
									<span>{passwordError}</span>
								</div>
							)}

							{passwordUpdateSuccess && (
								<div className="bg-green-100 dark:bg-green-900/30 border border-green-400 dark:border-green-800 text-green-700 dark:text-green-300 px-4 py-3 rounded flex items-center gap-2">
									<CheckCircle className="h-5 w-5" />
									<span>Contraseña actualizada exitosamente</span>
								</div>
							)}

							<Button type="submit" className="w-full bg-primary hover:bg-primary/80" disabled={isUpdatingPassword}>
								{isUpdatingPassword ? (
									<>
										<Loader2 className="mr-2 h-4 w-4 animate-spin" />
										Actualizando...
									</>
								) : (
									<>
										<Save className="mr-2 h-4 w-4" />
										Actualizar Contraseña
									</>
								)}
							</Button>
						</form>
					</div>
				</Card>
			</div>

			{/* Security Information */}
			<Card className="mt-6 hover:border-primary hover:shadow-lg hover:shadow-primary/20">
				<div className="p-6">
					<h2 className="text-xl font-semibold mb-4">Información de Seguridad</h2>

					<div className="space-y-4">
						<div className="grid grid-cols-1 md:grid-cols-2 gap-4">
							<div className="bg-blue-50 dark:bg-blue-900/20 p-4 rounded-lg border border-blue-200 dark:border-blue-800">
								<h3 className="font-medium text-blue-800 dark:text-blue-300 mb-2">Último inicio de sesión</h3>
								<p className="text-blue-700 dark:text-blue-400">
									{user?.last_sign_in_at ? new Date(user.last_sign_in_at).toLocaleString('es-ES') : 'No disponible'}
								</p>
							</div>

							<div className="bg-green-50 dark:bg-green-900/20 p-4 rounded-lg border border-green-200 dark:border-green-800">
								<h3 className="font-medium text-green-800 dark:text-green-300 mb-2">Estado de la cuenta</h3>
								<div className="flex items-center gap-2">
									<div className="w-2 h-2 bg-green-500 rounded-full animate-pulse"></div>
									<p className="text-green-700 dark:text-green-400">Aprobada</p>
								</div>
							</div>
						</div>

						<div className="bg-gray-50 dark:bg-gray-800/50 p-4 rounded-lg border border-gray-200 dark:border-gray-700">
							<h3 className="font-medium text-gray-800 dark:text-gray-300 mb-2">Recomendaciones de seguridad</h3>
							<ul className="list-disc list-inside space-y-1 text-gray-700 dark:text-gray-400 text-sm">
								<li>Utiliza contraseñas fuertes con al menos 8 caracteres, incluyendo números y símbolos.</li>
								<li>No compartas tu contraseña con nadie.</li>
								<li>Cambia tu contraseña regularmente para mayor seguridad.</li>
								<li>Cierra sesión cuando utilices dispositivos compartidos.</li>
							</ul>
						</div>
					</div>
				</div>
			</Card>
>>>>>>> e2073b01

			{/* Session Timeout Settings */}
			<div className="mt-6">
				<SessionTimeoutSettings />
			</div>
		</div>
	)
}<|MERGE_RESOLUTION|>--- conflicted
+++ resolved
@@ -161,7 +161,6 @@
   }
 
   return (
-<<<<<<< HEAD
     <div className="animate-fade-in">
       <h1 className="text-2xl font-bold mb-6">Ajustes de Usuario</h1>
       <div className="w-16 sm:w-24 h-1 bg-primary mt-2 rounded-full mb-6"></div>
@@ -333,168 +332,6 @@
       </div>
       
 
-=======
-		<div className="">
-			<h2 className="text-2xl font-bold mb-6">Ajustes de Usuario</h2>
-
-			<div className="grid grid-cols-1 lg:grid-cols-2 gap-6">
-				{/* Profile Information */}
-				<Card className="hover:border-primary hover:shadow-lg hover:shadow-primary/20">
-					<div className="p-6">
-						<h2 className="text-xl font-semibold mb-4 flex items-center gap-2">
-							<User className="text-primary" />
-							Información de Perfil
-						</h2>
-
-						<form onSubmit={handleProfileUpdate} className="space-y-4">
-							<div>
-								<Label htmlFor="email">Correo Electrónico</Label>
-								<div className="relative">
-									<Mail className="absolute left-3 top-1/2 transform -translate-y-1/2 text-gray-500 dark:text-gray-400" />
-									<Input
-										id="email"
-										type="email"
-										value={email}
-										onChange={(e) => setEmail(e.target.value)}
-										className="pl-10"
-										disabled
-									/>
-								</div>
-								<p className="text-xs text-gray-500 mt-1">El correo electrónico no se puede cambiar.</p>
-							</div>
-
-							<div>
-								<Label htmlFor="displayName">Nombre para mostrar</Label>
-								<div className="relative">
-									<User className="absolute left-3 top-1/2 transform -translate-y-1/2 text-gray-500 dark:text-gray-400" />
-									<Input
-										id="displayName"
-										type="text"
-										value={displayName}
-										onChange={(e) => setDisplayName(e.target.value)}
-										className="pl-10"
-										placeholder="Tu nombre para mostrar"
-									/>
-								</div>
-								<p className="text-xs text-gray-500 mt-1">Este nombre se mostrará en toda la aplicación.</p>
-							</div>
-
-							{profileError && (
-								<div className="bg-red-100 dark:bg-red-900/30 border border-red-400 dark:border-red-800 text-red-700 dark:text-red-300 px-4 py-3 rounded flex items-center gap-2">
-									<AlertCircle className="h-5 w-5" />
-									<span>{profileError}</span>
-								</div>
-							)}
-
-							{profileUpdateSuccess && (
-								<div className="bg-green-100 dark:bg-green-900/30 border border-green-400 dark:border-green-800 text-green-700 dark:text-green-300 px-4 py-3 rounded flex items-center gap-2">
-									<CheckCircle className="h-5 w-5" />
-									<span>Perfil actualizado exitosamente</span>
-								</div>
-							)}
-
-							<Button type="submit" className="w-full bg-primary hover:bg-primary/80" disabled={isUpdatingProfile}>
-								{isUpdatingProfile ? (
-									<>
-										<Loader2 className="mr-2 h-4 w-4 animate-spin" />
-										Actualizando...
-									</>
-								) : (
-									<>
-										<Save className="mr-2 h-4 w-4" />
-										Guardar Cambios
-									</>
-								)}
-							</Button>
-						</form>
-					</div>
-				</Card>
-
-				{/* Password Update */}
-				<Card className="hover:border-primary hover:shadow-lg hover:shadow-primary/20">
-					<div className="p-6">
-						<h2 className="text-xl font-semibold mb-4 flex items-center gap-2">
-							<Key className="text-primary" />
-							Cambiar Contraseña
-						</h2>
-
-						<form onSubmit={handlePasswordUpdate} className="space-y-4">
-							<div>
-								<Label htmlFor="newPassword">Nueva Contraseña</Label>
-								<div className="relative">
-									<Key className="absolute left-3 top-1/2 transform -translate-y-1/2 text-gray-500 dark:text-gray-400" />
-									<Input
-										id="newPassword"
-										type={showNewPassword ? 'text' : 'password'}
-										value={newPassword}
-										onChange={(e) => setNewPassword(e.target.value)}
-										className="pl-10 pr-10"
-										placeholder="Nueva contraseña"
-									/>
-									<button
-										type="button"
-										onClick={() => setShowNewPassword(!showNewPassword)}
-										className="absolute right-3 top-1/2 transform -translate-y-1/2 text-gray-500 dark:text-gray-400"
-									>
-										{showNewPassword ? <EyeOff size={18} /> : <Eye size={18} />}
-									</button>
-								</div>
-							</div>
-
-							<div>
-								<Label htmlFor="confirmPassword">Confirmar Contraseña</Label>
-								<div className="relative">
-									<Key className="absolute left-3 top-1/2 transform -translate-y-1/2 text-gray-500 dark:text-gray-400" />
-									<Input
-										id="confirmPassword"
-										type={showConfirmPassword ? 'text' : 'password'}
-										value={confirmPassword}
-										onChange={(e) => setConfirmPassword(e.target.value)}
-										className="pl-10 pr-10"
-										placeholder="Confirmar nueva contraseña"
-									/>
-									<button
-										type="button"
-										onClick={() => setShowConfirmPassword(!showConfirmPassword)}
-										className="absolute right-3 top-1/2 transform -translate-y-1/2 text-gray-500 dark:text-gray-400"
-									>
-										{showConfirmPassword ? <EyeOff size={18} /> : <Eye size={18} />}
-									</button>
-								</div>
-							</div>
-
-							{passwordError && (
-								<div className="bg-red-100 dark:bg-red-900/30 border border-red-400 dark:border-red-800 text-red-700 dark:text-red-300 px-4 py-3 rounded flex items-center gap-2">
-									<AlertCircle className="h-5 w-5" />
-									<span>{passwordError}</span>
-								</div>
-							)}
-
-							{passwordUpdateSuccess && (
-								<div className="bg-green-100 dark:bg-green-900/30 border border-green-400 dark:border-green-800 text-green-700 dark:text-green-300 px-4 py-3 rounded flex items-center gap-2">
-									<CheckCircle className="h-5 w-5" />
-									<span>Contraseña actualizada exitosamente</span>
-								</div>
-							)}
-
-							<Button type="submit" className="w-full bg-primary hover:bg-primary/80" disabled={isUpdatingPassword}>
-								{isUpdatingPassword ? (
-									<>
-										<Loader2 className="mr-2 h-4 w-4 animate-spin" />
-										Actualizando...
-									</>
-								) : (
-									<>
-										<Save className="mr-2 h-4 w-4" />
-										Actualizar Contraseña
-									</>
-								)}
-							</Button>
-						</form>
-					</div>
-				</Card>
-			</div>
-
 			{/* Security Information */}
 			<Card className="mt-6 hover:border-primary hover:shadow-lg hover:shadow-primary/20">
 				<div className="p-6">
@@ -530,7 +367,6 @@
 					</div>
 				</div>
 			</Card>
->>>>>>> e2073b01
 
 			{/* Session Timeout Settings */}
 			<div className="mt-6">
