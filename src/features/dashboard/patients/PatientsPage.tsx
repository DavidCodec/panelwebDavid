import React, { useState, useCallback, useMemo } from 'react'
import { useQuery } from '@tanstack/react-query'
import { useLocation } from 'react-router-dom'
import { getMedicalRecords } from '@lib/supabase-service'
import { Search } from 'lucide-react'
import { Input } from '@shared/components/ui/input'
import { useBodyScrollLock } from '@shared/hooks/useBodyScrollLock'
import PatientsList from './PatientsList'

// Tipo base para los datos que vienen de la API
type RawMedicalRecord = {
	id: string
	name: string
	cedula?: string | null
	telefono?: string | null
	email: string | null
	date_of_birth?: string | null
	fecha_nacimiento?: string | null
	full_name?: string | null
	id_number?: string
	phone?: string
	created_at?: string
	date?: string
}

// Tipo normalizado que coincide con el esperado por PatientsList
type NormalizedMedicalRecord = {
	id: string
	full_name: string
	id_number: string
	phone: string
	email: string | null
	date_of_birth: string | null
	created_at: string
	date: string
	[key: string]: unknown
}

type MedicalRecordsQueryResult = {
	data: NormalizedMedicalRecord[]
	error: Error | null
}

const PatientsPage: React.FC = React.memo(() => {
	const [searchTerm, setSearchTerm] = useState('')
	const location = useLocation()

	// Fetch all medical records - optimized to prevent unnecessary refetches
	const {
		data: recordsData,
		isLoading,
		error,
	} = useQuery({
		queryKey: ['all-medical-records'],
		queryFn: () => getMedicalRecords(),
		staleTime: 1000 * 60 * 5, // 5 minutes
		refetchOnWindowFocus: false, // Prevent refetching on window focus
		refetchOnReconnect: false, // Prevent refetching on reconnect
	})

	// Handle search
	const handleSearchChange = useCallback((e: React.ChangeEvent<HTMLInputElement>) => {
		setSearchTerm(e.target.value)
	}, [])

	// Memoize and normalize the records data
	const memoizedRecordsData = useMemo<MedicalRecordsQueryResult | null>(() => {
		if (!recordsData) return null

		const { data, error } = recordsData as unknown as {
			data: RawMedicalRecord[] | null
			error: unknown
		}

		const mappedData: NormalizedMedicalRecord[] = Array.isArray(data)
			? data.map((item: RawMedicalRecord): NormalizedMedicalRecord => {
					// Primero creamos un objeto base con los campos requeridos
					const normalizedRecord: NormalizedMedicalRecord = {
						id: item.id,
						date_of_birth: item.date_of_birth ?? item.fecha_nacimiento ?? null,
						full_name: item.full_name ?? item.name ?? 'Sin nombre',
						id_number: item.id_number ?? 'Sin ID',
						phone: item.phone ?? 'Sin teléfono',
						email: item.email ?? null,
						created_at: item.created_at ?? item.date ?? new Date().toISOString(),
						date: item.date ?? item.created_at ?? new Date().toISOString(),
					}

					// Devolvemos el registro normalizado
					return normalizedRecord
			  })
			: []

		return {
			data: mappedData,
			error: error as Error | null,
		}
	}, [recordsData])

	// Solo bloquear scroll cuando estamos en la página de pacientes del dashboard
	// No bloquear cuando estamos en el formulario como tab
	const isDashboardPatientsPage = location.pathname === '/patients'
	useBodyScrollLock(isDashboardPatientsPage)

	return (
		<div className="p-3 sm:p-4">
			<div className="grid grid-cols-3 mb-4">
				<div className="flex flex-col col-span-1">
					<div>
<<<<<<< HEAD
					<h1 className="text-2xl font-bold">Pacientes</h1>
					<div className="w-16 sm:w-24 h-1 bg-primary mt-2 rounded-full" />
				</div>
					<p className="text-sm text-gray-600 dark:text-gray-400 mt-1 sm:mt-2">
=======
						<h1 className="text-2xl font-bold">Pacientes</h1>
						<div className="w-16 sm:w-24 h-1 bg-primary mt-2 rounded-full" />
					</div>
					<p className="text-sm text-gray-600 dark:text-gray-400 mt-1 sm:mt-2 font-bold">
>>>>>>> e2073b01
						Gestiona la información de los pacientes registrados en el sistema
					</p>
				</div>

				<div className="p-4 col-span-2">
					<div className="relative flex-1">
						<Search className="absolute left-3 top-1/2 transform -translate-y-1/2 w-4 h-4 text-gray-400 z-50" />
						<Input
							type="text"
							placeholder="Buscar por nombre, cédula, teléfono o email..."
							value={searchTerm}
							onChange={handleSearchChange}
							className="pl-10"
						/>
					</div>
				</div>
			</div>

			<PatientsList
				searchTerm={searchTerm}
				recordsData={memoizedRecordsData?.data ?? []}
				isLoading={isLoading}
				error={error || memoizedRecordsData?.error || null}
			/>
		</div>
	)
})

PatientsPage.displayName = 'PatientsPage'

export default PatientsPage<|MERGE_RESOLUTION|>--- conflicted
+++ resolved
@@ -107,17 +107,10 @@
 			<div className="grid grid-cols-3 mb-4">
 				<div className="flex flex-col col-span-1">
 					<div>
-<<<<<<< HEAD
-					<h1 className="text-2xl font-bold">Pacientes</h1>
-					<div className="w-16 sm:w-24 h-1 bg-primary mt-2 rounded-full" />
-				</div>
-					<p className="text-sm text-gray-600 dark:text-gray-400 mt-1 sm:mt-2">
-=======
 						<h1 className="text-2xl font-bold">Pacientes</h1>
 						<div className="w-16 sm:w-24 h-1 bg-primary mt-2 rounded-full" />
 					</div>
 					<p className="text-sm text-gray-600 dark:text-gray-400 mt-1 sm:mt-2 font-bold">
->>>>>>> e2073b01
 						Gestiona la información de los pacientes registrados en el sistema
 					</p>
 				</div>
