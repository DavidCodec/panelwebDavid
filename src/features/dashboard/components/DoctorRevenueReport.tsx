import React from 'react'
import { Card } from '@shared/components/ui/card'
import { User } from 'lucide-react'
import { useDashboardStats } from '@shared/hooks/useDashboardStats'
import { useBreakpoint } from '@shared/components/ui/media-query'

const DoctorRevenueReport: React.FC = () => {
  const { data: stats, isLoading } = useDashboardStats()
  const isDesktop = useBreakpoint('lg')

  const formatCurrency = (amount: number) => {
    return new Intl.NumberFormat('es-VE', {
      style: 'currency',
      currency: 'USD',
      minimumFractionDigits: 0,
      maximumFractionDigits: 0,
    }).format(amount)
  }

  return (
    <Card className="hover:border-primary hover:-translate-y-1 hover:shadow-lg hover:shadow-primary/20 transition-transform duration-300 shadow-lg">
      <div className="bg-white dark:bg-background rounded-xl p-3 sm:p-4 overflow-hidden flex flex-col">
        <div className="flex items-center gap-3 mb-4 flex-shrink-0">
          <div className="p-2 bg-blue-100 dark:bg-blue-900/30 rounded-lg">
            <User className="w-5 h-5 text-blue-600 dark:text-blue-400" />
          </div>
          <h3 className="text-lg sm:text-xl font-bold text-gray-700 dark:text-gray-300">
            Ingreso por Médico Tratante
          </h3>
        </div>

        <div className="overflow-hidden">
          {isLoading ? (
            <div className="flex items-center justify-center h-full">
              <div className="animate-spin rounded-full h-8 w-8 border-b-2 border-blue-500"></div>
            </div>
          ) : stats?.topTreatingDoctors && stats.topTreatingDoctors.length > 0 ? (
            isDesktop ? (
              <div>
                <table className="w-full">
                  <thead className="sticky top-0 bg-white dark:bg-background z-10">
                    <tr className="border-b border-gray-200 dark:border-gray-700">
                      <th className="text-left py-2 px-1 text-gray-600 dark:text-gray-400 font-semibold text-xs">Médico Tratante</th>
                      <th className="text-center py-2 px-1 text-gray-600 dark:text-gray-400 font-semibold text-xs">Casos</th>
                      <th className="text-right py-2 px-1 text-gray-600 dark:text-gray-400 font-semibold text-xs">Monto Total</th>
                      <th className="text-right py-2 px-1 text-gray-600 dark:text-gray-400 font-semibold text-xs">% del Total</th>
                    </tr>
                  </thead>
                  <tbody>
                    {stats.topTreatingDoctors.map((doctor, index) => (
<<<<<<< HEAD
                      <tr key={index} className="border-b border-gray-100 dark:border-gray-800 hover:bg-gray-50 dark:hover:bg-gray-800/50 transition-colors">
                        <td className="py-2 px-1">
                          <div className="flex items-center gap-1">
                            <div className="w-6 h-6 bg-blue-100 dark:bg-blue-900/30 rounded-full flex items-center justify-center flex-shrink-0">
                              <User className="w-3 h-3 text-blue-600 dark:text-blue-400" />
=======
                      <tr key={index} className="border-b border-gray-100 dark:border-gray-800 hover:bg-gray-50 dark:hover:bg-gray-800/50">
                        <td className="py-3 px-2">
                          <div className="flex items-center gap-2">
                            <div className="w-8 h-8 bg-blue-100 dark:bg-blue-900/30 rounded-full flex items-center justify-center flex-shrink-0">
                              <User className="w-4 h-4 text-blue-600 dark:text-blue-400" />
>>>>>>> e2073b01
                            </div>
                            <div className="min-w-0 flex-1">
                              <p className="font-semibold text-gray-700 dark:text-gray-300 text-xs truncate">{doctor.doctor}</p>
                            </div>
                          </div>
                        </td>
                        <td className="py-2 px-1 text-center">
                          <span className="inline-flex items-center justify-center px-1.5 py-0.5 text-xs font-semibold rounded-full bg-blue-100 dark:bg-blue-900/30 text-blue-700 dark:text-blue-300">
                            {doctor.cases}
                          </span>
                        </td>
                        <td className="py-2 px-1 text-right">
                          <p className="text-xs font-bold text-gray-700 dark:text-gray-300">{formatCurrency(doctor.revenue)}</p>
                        </td>
                        <td className="py-2 px-1 text-right">
                          <div className="flex flex-col items-end gap-1">
                            <p className="text-xs font-semibold text-gray-700 dark:text-gray-300">
                              {((doctor.revenue / stats.totalRevenue) * 100).toFixed(1)}%
                            </p>
                            <div className="w-12 bg-gray-200 dark:bg-gray-700 rounded-full h-1">
                              <div 
                                className="bg-blue-500 h-1 rounded-full transition-all duration-300" 
                                style={{ 
                                  width: `${stats.topTreatingDoctors.length > 0 ? 
                                    (doctor.revenue / Math.max(...stats.topTreatingDoctors.map(d => d.revenue))) * 100 : 0}%` 
                                }}
                              ></div>
                            </div>
                          </div>
                        </td>
                      </tr>
                    ))}
                  </tbody>
                </table>
              </div>
            ) : (
              // Mobile card view
              <div className="space-y-4">
                {stats.topTreatingDoctors.map((doctor, index) => (
                  <div 
                    key={index} 
                    className="bg-white dark:bg-gray-800/50 border border-gray-200 dark:border-gray-700 rounded-lg p-4 hover:shadow-md transition-shadow"
                  >
                    <div className="flex items-center gap-3 mb-3">
                      <div className="w-10 h-10 bg-blue-100 dark:bg-blue-900/30 rounded-full flex items-center justify-center flex-shrink-0">
                        <User className="w-5 h-5 text-blue-600 dark:text-blue-400" />
                      </div>
                      <div className="flex-1 min-w-0">
                        <p className="font-semibold text-gray-700 dark:text-gray-300 text-sm truncate">{doctor.doctor}</p>
                      </div>
                      <p className="text-base font-bold text-gray-700 dark:text-gray-300">{formatCurrency(doctor.revenue)}</p>
                    </div>
                    
                    <div className="flex items-center justify-between mb-3">
                      <span className="inline-flex items-center justify-center px-3 py-1.5 text-xs font-semibold rounded-full bg-blue-100 dark:bg-blue-900/30 text-blue-700 dark:text-blue-300">
                        {doctor.cases} caso{doctor.cases !== 1 ? 's' : ''}
                      </span>
                      <span className="text-sm font-semibold text-gray-700 dark:text-gray-300">
                        {((doctor.revenue / stats.totalRevenue) * 100).toFixed(1)}%
                      </span>
                    </div>
                    
                    <div className="w-full bg-gray-200 dark:bg-gray-700 rounded-full h-2">
                      <div 
                        className="bg-blue-500 h-2 rounded-full transition-all duration-300" 
                        style={{ 
                          width: `${stats.topTreatingDoctors.length > 0 ? 
                            (doctor.revenue / Math.max(...stats.topTreatingDoctors.map(d => d.revenue))) * 100 : 0}%` 
                        }}
                      ></div>
                    </div>
                  </div>
                ))}
              </div>
            )
          ) : (
            <div className="flex flex-col items-center justify-center h-full text-center">
              <div className="w-16 h-16 bg-blue-100 dark:bg-blue-900/30 rounded-full flex items-center justify-center mb-4">
                <User className="w-8 h-8 text-blue-600 dark:text-blue-400" />
              </div>
              <p className="text-lg font-semibold text-gray-700 dark:text-gray-300 mb-2">No hay datos de médicos</p>
              <p className="text-sm text-gray-500 dark:text-gray-400">No se encontraron registros de médicos tratantes</p>
            </div>
          )}
        </div>
      </div>
    </Card>
  )
}

export default DoctorRevenueReport<|MERGE_RESOLUTION|>--- conflicted
+++ resolved
@@ -48,19 +48,11 @@
                   </thead>
                   <tbody>
                     {stats.topTreatingDoctors.map((doctor, index) => (
-<<<<<<< HEAD
                       <tr key={index} className="border-b border-gray-100 dark:border-gray-800 hover:bg-gray-50 dark:hover:bg-gray-800/50 transition-colors">
-                        <td className="py-2 px-1">
-                          <div className="flex items-center gap-1">
-                            <div className="w-6 h-6 bg-blue-100 dark:bg-blue-900/30 rounded-full flex items-center justify-center flex-shrink-0">
-                              <User className="w-3 h-3 text-blue-600 dark:text-blue-400" />
-=======
-                      <tr key={index} className="border-b border-gray-100 dark:border-gray-800 hover:bg-gray-50 dark:hover:bg-gray-800/50">
                         <td className="py-3 px-2">
                           <div className="flex items-center gap-2">
                             <div className="w-8 h-8 bg-blue-100 dark:bg-blue-900/30 rounded-full flex items-center justify-center flex-shrink-0">
                               <User className="w-4 h-4 text-blue-600 dark:text-blue-400" />
->>>>>>> e2073b01
                             </div>
                             <div className="min-w-0 flex-1">
                               <p className="font-semibold text-gray-700 dark:text-gray-300 text-xs truncate">{doctor.doctor}</p>
