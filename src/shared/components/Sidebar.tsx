import React from 'react'
import {
	Home,
	PieChart,
	FileText,
	FolderInput,
	LogOut,
	// Microscope,
	Moon,
	Sun,
	Users,
	Settings,
	History,
	User,
	ChevronDown,
	ChevronRight,
	Folder,
	Clipboard,
	Brain,
} from 'lucide-react'
import { NavLink, useNavigate } from 'react-router-dom'
import { useAuth } from '@app/providers/AuthContext'
import FavIcon from '@shared/components/icons/FavIcon'
import { useUserProfile } from '@shared/hooks/useUserProfile'
import { cn } from '@shared/lib/cn'

interface NavItemProps {
	to: string
	icon: React.ReactNode
	label: string
	showFullContent: boolean
	onClick?: () => void
	title?: string
}

interface NavGroupProps {
	icon: React.ReactNode
	label: string
	showFullContent: boolean
	isExpanded: boolean
	onToggle: () => void
	children: React.ReactNode
	childPaths: string[] // Array de rutas de los items hijos
	isMobile?: boolean // Para manejar comportamiento diferente en mobile
}

const NavItem: React.FC<NavItemProps> = ({ to, icon, label, showFullContent, onClick, title }) => {
	return (
		<NavLink
			to={to}
			className={({ isActive }) =>
				`flex justify-between items-center gap-2 sm:gap-3 cursor-pointer w-full py-2 px-1 rounded-md transition-none ${
					isActive ? 'text-Conspat border-primary' : 'hover:text-Conspat'
				}`
			}
			onClick={onClick}
			title={!showFullContent ? title || label : undefined}
		>
			<div className="flex gap-3 items-center min-w-0">
				{icon}
				<p
					className={`text-md whitespace-nowrap transition-none ${
						showFullContent ? 'opacity-100 w-auto' : 'opacity-0 w-0 overflow-hidden'
					}`}
				>
					{label}
				</p>
			</div>
		</NavLink>
	)
}

const NavGroup: React.FC<NavGroupProps> = ({
	icon,
	label,
	showFullContent,
	isExpanded,
	onToggle,
	children,
	childPaths,
	isMobile = false,
}) => {
	const [hoverTimeout, setHoverTimeout] = React.useState<NodeJS.Timeout | null>(null)

	// Verificar si algún item hijo está activo
	const isChildActive = childPaths.some((path) => window.location.pathname === path)

	// Funciones para hover (solo desktop)
	const handleMouseEnter = () => {
		if (isMobile) return // No hacer nada en mobile

		if (hoverTimeout) {
			clearTimeout(hoverTimeout)
			setHoverTimeout(null)
		}
		if (!isExpanded) {
			onToggle()
		}
	}

	const handleMouseLeave = () => {
		if (isMobile) return // No hacer nada en mobile

		if (hoverTimeout) {
			clearTimeout(hoverTimeout)
		}
		const timeout = setTimeout(() => {
			if (isExpanded) {
				onToggle()
			}
		}, 0) // Delay de 200ms antes de cerrar
		setHoverTimeout(timeout)
	}

	// Función para click (mobile y desktop)
	const handleClick = () => {
		if (isMobile) {
			// En mobile, solo funciona con clicks
			onToggle()
		} else {
			// En desktop, también permitir clicks para mayor flexibilidad
			if (hoverTimeout) {
				clearTimeout(hoverTimeout)
				setHoverTimeout(null)
			}
			onToggle()
		}
	}

	// Limpiar timeout al desmontar
	React.useEffect(() => {
		return () => {
			if (hoverTimeout) {
				clearTimeout(hoverTimeout)
			}
		}
	}, [hoverTimeout])

	return (
		<div className="space-y-1" onMouseEnter={handleMouseEnter} onMouseLeave={handleMouseLeave}>
			<div
				className={`flex justify-between items-center gap-2 sm:gap-3 cursor-pointer w-full py-2 px-1 rounded-md transition-none ${
					isExpanded || isChildActive ? 'text-Conspat' : 'hover:text-Conspat'
				}`}
				title={!showFullContent ? label : undefined}
				onClick={handleClick}
			>
				<div className="flex gap-3 items-center min-w-0">
					{icon}
					<p
						className={`text-md whitespace-nowrap transition-none ${
							showFullContent ? 'opacity-100 w-auto' : 'opacity-0 w-0 overflow-hidden'
						}`}
					>
						{label}
					</p>
				</div>
				{showFullContent && (
					<div className="transition-transform duration-500">
						{isExpanded ? <ChevronDown className="size-4" /> : <ChevronRight className="size-4" />}
					</div>
				)}
			</div>

			<div
				className={cn(
					'pl-2 space-y-1 overflow-hidden transition-[max-height] duration-500',
					isExpanded ? 'max-h-96 transition-[max-height] duration-500' : 'max-h-0 transition-[max-height] duration-300',
				)}
			>
				{children}
			</div>
		</div>
	)
}

interface SidebarProps {
	onClose?: () => void
	isExpanded?: boolean
	isMobile?: boolean
	isDark: boolean
	toggleDarkMode: () => void
}

const Sidebar: React.FC<SidebarProps> = ({ onClose, isExpanded = false, isMobile = false, isDark, toggleDarkMode }) => {
	// For mobile, always show full sidebar. For desktop, use isExpanded state
	const showFullContent = isMobile || isExpanded
	const navigate = useNavigate()
	const { signOut } = useAuth()
	const { profile } = useUserProfile()

	// Definir las rutas de cada grupo
	const clinicalPaths = ['/dashboard/cases', '/dashboard/my-cases', '/dashboard/patients', '/patients']
	const reportsPaths = ['/dashboard/stats', '/dashboard/reports']

	const [expandedGroups, setExpandedGroups] = React.useState<Record<string, boolean>>({
		clinical: false,
		reports: false,
	})

	const toggleGroup = (groupName: string) => {
		setExpandedGroups((prev) => {
			// En modo mobile, cerrar todos los demás grupos antes de abrir el actual
			if (isMobile) {
				const newState = {
					clinical: false,
					reports: false,
				}
				// Solo abrir el grupo actual si no estaba ya abierto
				if (!prev[groupName]) {
					newState[groupName as keyof typeof newState] = true
				}
				return newState
			}

			// En desktop, comportamiento normal
			return {
				...prev,
				[groupName]: !prev[groupName],
			}
		})
	}

	// Función para determinar qué grupos deben estar expandidos basándose en la ruta actual
	const getExpandedGroupsForCurrentPath = () => {
		const currentPath = window.location.pathname
		const groups: Record<string, boolean> = {
			clinical: false,
			reports: false,
		}

		// Verificar si la ruta actual pertenece a algún grupo
		if (clinicalPaths.includes(currentPath)) {
			groups.clinical = true
		}
		if (reportsPaths.includes(currentPath)) {
			groups.reports = true
		}

		return groups
	}

	// Expandir grupos automáticamente cuando se abre el sidebar
	React.useEffect(() => {
		if (showFullContent) {
			// Solo expandir grupos cuando el sidebar está expandido
			const groupsToExpand = getExpandedGroupsForCurrentPath()
			setExpandedGroups(groupsToExpand)
		} else {
			// Colapsar todos los grupos cuando el sidebar está colapsado
			setExpandedGroups({
				clinical: false,
				reports: false,
			})
		}
	}, [showFullContent])

	const handleLogout = async () => {
		await signOut()
		// Clear session storage
		localStorage.removeItem('last_activity_time')
		localStorage.removeItem('session_expiry_time')
		localStorage.removeItem('session_timeout_minutes')
		navigate('/')
	}

	// Determine if user is admin role
	const isAdmin = profile?.role === 'admin'
	const isOwner = profile?.role === 'owner'
	const isEmployee = profile?.role === 'employee'

	return (
		<aside className="bg-white/80 dark:bg-background/50 shadow-lg shadow-primary/50 backdrop-blur-[3px] dark:backdrop-blur-[10px] flex flex-col h-screen py-4 sm:py-6 px-2 sm:px-4 gap-0 text-gray-700 dark:text-white ease-in-out overflow-hidden border-r border-input">
			{/* Zona scrollable: navegación y grupos */}
			<div className="flex-1 min-h-0 overflow-y-auto overflow-x-hidden pr-1 flex flex-col items-start gap-4 scrollbar-hide">
				<div className="flex justify-between items-center w-full mb-2 sm:mb-4">
					<a
						href="https://conspat.solware.agency/"
						target="_blank"
						rel="noopener noreferrer"
						className="flex items-center gap-3 hover:opacity-80 transition-none"
					>
						<FavIcon fill="#e82084" className="size-8 shrink-0 -ml-1" />
						<p
							className={`text-2xl font-bold whitespace-nowrap transition-none ${
								showFullContent ? 'opacity-100 w-auto' : 'opacity-0 w-0 overflow-hidden'
							}`}
						>
							Conspat
						</p>
					</a>
				</div>

				<div className="flex flex-col justify-center gap-2">
					{isOwner && (
						<>
							<div className="py-1">
								<NavItem
									to="/dashboard/home"
									icon={<Home className="stroke-2 size-5 shrink-0" />}
									label="Inicio"
									showFullContent={showFullContent}
									onClick={onClose}
								/>
							</div>
							<div className="py-1">
								<NavItem
									to="/dashboard/medical-form"
									icon={<FileText className="stroke-2 size-5 shrink-0" />}
									label="Formulario"
									showFullContent={showFullContent}
									onClick={onClose}
								/>
							</div>
							<NavGroup
								icon={<Folder className="stroke-2 size-4 sm:size-5 shrink-0" />}
								label="Clínico"
								showFullContent={showFullContent}
								isExpanded={expandedGroups.clinical}
								onToggle={() => toggleGroup('clinical')}
								childPaths={clinicalPaths}
								isMobile={isMobile}
							>
								{/* Cases - For all roles */}
								<NavItem
									to="/dashboard/cases"
									icon={<FolderInput className="stroke-2 size-5 shrink-0" />}
									label="Casos"
									showFullContent={showFullContent}
									onClick={onClose}
								/>

								<NavItem
									to="/dashboard/patients"
									icon={<User className="stroke-2 size-5 shrink-0" />}
									label="Pacientes"
									showFullContent={showFullContent}
									onClick={onClose}
								/>
							</NavGroup>
							<NavGroup
								icon={<FileText className="stroke-2 size-4 sm:size-5 shrink-0" />}
								label="Análisis"
								showFullContent={showFullContent}
								isExpanded={expandedGroups.reports}
								onToggle={() => toggleGroup('reports')}
								childPaths={reportsPaths}
								isMobile={isMobile}
							>
								<NavItem
									to="/dashboard/stats"
									icon={<PieChart className="stroke-2 size-5 shrink-0" />}
									label="Estadísticas"
									showFullContent={showFullContent}
									onClick={onClose}
								/>

								<NavItem
									to="/dashboard/reports"
									icon={<Clipboard className="stroke-2 size-5 shrink-0" />}
									label="Reportes"
									showFullContent={showFullContent}
									onClick={onClose}
								/>
							</NavGroup>
							<NavItem
								to="/dashboard/changelog"
								icon={<History className="stroke-2 size-5 shrink-0" />}
								label="Historial"
								showFullContent={showFullContent}
								onClick={onClose}
							/>
							<NavItem
								to="/dashboard/users"
								icon={<Users className="stroke-2 size-4 sm:size-5 shrink-0" />}
								label="Usuarios"
								showFullContent={showFullContent}
								onClick={onClose}
							/>
<<<<<<< HEAD
=======
							<NavItem
								to="/chat"
								icon={<Brain className="stroke-2 size-5 shrink-0" />}
								label="SolPat"
								showFullContent={showFullContent}
								onClick={onClose}
							/>
>>>>>>> d06284d6
						</>
					)}

					{/* Employee specific routes */}
					{isEmployee && (
						<>
							<NavItem
								to="/employee/home"
								icon={<Home className="stroke-2 size-5 shrink-0" />}
								label="Inicio"
								showFullContent={showFullContent}
								onClick={onClose}
							/>
							<NavItem
								to="/employee/form"
								icon={<FileText className="stroke-2 size-5 shrink-0" />}
								label="Formulario"
								showFullContent={showFullContent}
								onClick={onClose}
							/>
							<NavItem
								to="/employee/records"
								icon={<FolderInput className="stroke-2 size-5 shrink-0" />}
								label="Registros"
								showFullContent={showFullContent}
								onClick={onClose}
							/>
							<NavItem
								to="/employee/patients"
								icon={<Users className="stroke-2 size-5 shrink-0" />}
								label="Pacientes"
								showFullContent={showFullContent}
								onClick={onClose}
							/>
							<NavItem
								to="/employee/changelogpage"
								icon={<History className="stroke-2 size-5 shrink-0" />}
								label="Historial"
								showFullContent={showFullContent}
								onClick={onClose}
							/>
						</>
					)}

					{isAdmin && (
						<>
							<NavItem
								to="/medic/cases"
								icon={<FolderInput className="stroke-2 size-5 shrink-0" />}
								label="Casos"
								showFullContent={showFullContent}
								onClick={onClose}
							/>
							<NavItem
								to="/medic/my-cases"
								icon={<FolderInput className="stroke-2 size-5 shrink-0" />}
								label="Mis Casos"
								showFullContent={showFullContent}
								onClick={onClose}
							/>
							<NavItem
								to="/medic/users"
								icon={<Users className="stroke-2 size-5 shrink-0" />}
								label="Usuarios"
								showFullContent={showFullContent}
								onClick={onClose}
							/>
						</>
					)}

					{(isOwner || isAdmin) && (
						<NavItem
							to="/chat"
							icon={<MessageSquareText className="stroke-2 size-5 shrink-0" />}
							label="Chat IA"
							showFullContent={showFullContent}
							onClick={onClose}
						/>
					)}
				</div>
			</div>

			{/* Pie fijo: Ajustes, tema y salir */}
			<div className="shrink-0 flex flex-col justify-center gap-1 border-t border-input pt-2 sm:pt-3">
				{isOwner && (
					<NavItem
						to="/dashboard/settings"
						icon={<Settings className="stroke-2 size-4 sm:size-5 shrink-0" />}
						label="Ajustes"
						showFullContent={showFullContent}
						onClick={onClose}
					/>
				)}

				{isEmployee && (
					<NavItem
						to="/employee/settings"
						icon={<Settings className="stroke-2 size-4 sm:size-5 shrink-0" />}
						label="Ajustes"
						showFullContent={showFullContent}
						onClick={onClose}
					/>
				)}

				{isAdmin && (
					<NavItem
						to="/medic/settings"
						icon={<Settings className="stroke-2 size-4 sm:size-5 shrink-0" />}
						label="Ajustes"
						showFullContent={showFullContent}
						onClick={onClose}
					/>
				)}

				<div
					onClick={toggleDarkMode}
					title={!showFullContent ? 'Cambiar color' : undefined}
					className="flex items-center gap-2 cursor-pointer hover:text-primary py-2 px-1 rounded-md transition-none"
					aria-label={isDark ? 'Activar modo claro' : 'Activar modo oscuro'}
				>
					{isDark ? (
						<Sun className="stroke-2 size-4 sm:size-5 shrink-0" />
					) : (
						<Moon className="stroke-2 size-4 sm:size-5 shrink-0" />
					)}
					<p
						className={`text-md whitespace-nowrap transition-none ${
							showFullContent ? 'opacity-100 w-auto' : 'opacity-0 w-0 overflow-hidden'
						}`}
					>
						{isDark ? 'Claro' : 'Oscuro'}
					</p>
				</div>
				<div
					onClick={handleLogout}
					title={!showFullContent ? 'Salir' : undefined}
					className="flex items-center gap-2 cursor-pointer hover:text-red-500 py-2 px-1 rounded-md transition-none"
				>
					<LogOut className="stroke-2 size-4 sm:size-5 shrink-0 text-red-500" />
					<p
						className={`text-md whitespace-nowrap transition-none ${
							showFullContent ? 'opacity-100 w-auto' : 'opacity-0 w-0 overflow-hidden'
						}`}
					>
						Salir
					</p>
				</div>
			</div>
		</aside>
	)
}

export default Sidebar<|MERGE_RESOLUTION|>--- conflicted
+++ resolved
@@ -377,16 +377,6 @@
 								showFullContent={showFullContent}
 								onClick={onClose}
 							/>
-<<<<<<< HEAD
-=======
-							<NavItem
-								to="/chat"
-								icon={<Brain className="stroke-2 size-5 shrink-0" />}
-								label="SolPat"
-								showFullContent={showFullContent}
-								onClick={onClose}
-							/>
->>>>>>> d06284d6
 						</>
 					)}
 
